# Version >= 3.12 required for new FindPython module
# https://cmake.org/cmake/help/v3.12/release/3.12.html
cmake_minimum_required (VERSION 3.12)
project (open_spiel)

# Define some nice terminal colors.
if(NOT WIN32)
  string(ASCII 27 Esc)
  set(ColourReset "${Esc}[m")
  set(ColourBold  "${Esc}[1m")
  set(Red         "${Esc}[31m")
  set(Green       "${Esc}[32m")
  set(Yellow      "${Esc}[33m")
  set(Blue        "${Esc}[34m")
  set(Magenta     "${Esc}[35m")
  set(Cyan        "${Esc}[36m")
  set(White       "${Esc}[37m")
  set(BoldRed     "${Esc}[1;31m")
  set(BoldGreen   "${Esc}[1;32m")
  set(BoldYellow  "${Esc}[1;33m")
  set(BoldBlue    "${Esc}[1;34m")
  set(BoldMagenta "${Esc}[1;35m")
  set(BoldCyan    "${Esc}[1;36m")
  set(BoldWhite   "${Esc}[1;37m")
endif()

set (CMAKE_CXX_STANDARD 17)

# Set default build type.
if(NOT BUILD_TYPE)
   set(BUILD_TYPE Testing
       CACHE STRING "Choose the type of build: Debug Release Testing."
       FORCE)
endif()
message("${BoldYellow}Current build type is: ${BUILD_TYPE}${ColourReset}")

if(${BUILD_TYPE} EQUAL "Debug")
  # Basic build for debugging (default).
  # -Og enables optimizations that do not interfere with debugging.
  set(CMAKE_CXX_FLAGS "${CMAKE_CXX_FLAGS} -g -Og")
endif()

if(${BUILD_TYPE} EQUAL "Testing")
  # A build used for running tests: keep all runtime checks (assert,
  # SPIEL_CHECK_*, SPIEL_DCHECK_*), but turn on some speed optimizations,
  # otherwise tests run for too long.
  set(CMAKE_CXX_FLAGS "${CMAKE_CXX_FLAGS} -O2")
endif()

if(${BUILD_TYPE} EQUAL "Release")
  # Optimized release build: turn off debug runtime checks (assert,
  # SPIEL_DCHECK_*) and turn on highest speed optimizations.
  # The difference in perfomance can be up to 10x higher.
  set(CMAKE_CXX_FLAGS "${CMAKE_CXX_FLAGS} -DNDEBUG -O3")
endif()

if(APPLE)
  # On MacOS:
  #   -undefined dynamic_lookup is necessary for pybind11 linking
  set (CMAKE_CXX_FLAGS "${CMAKE_CXX_FLAGS} -Wno-everything -w -undefined dynamic_lookup")

  # On MacOS, we need this so that CMake will use the right Python if the user
  # has a virtual environment active
  set (CMAKE_FIND_FRAMEWORK LAST)
else()
  set (CMAKE_CXX_FLAGS "${CMAKE_CXX_FLAGS} -Wno-everything")
endif()

# Position-independent code is needed for Python extension modules.
set (CMAKE_POSITION_INDEPENDENT_CODE ON)


## Optional dependencies
# One can optionally build and link against specific external dependencies.
# We expect these arguments to be always defined, when building using any script
# in `open_spiel/scripts/`, thus, we emit a warning when it's not, with a
# conservative default.
# See the documentation in install.md.

# Use this macro to define optional dependencies.
# You can then use your chosen DEP_NAME as a variable to check if that
# dependency is enabled -- see code below.
macro(openspiel_optional_dependency DEP_NAME DEP_DEFAULT DEP_DESCRIPTION)
  set (${DEP_NAME} ${DEP_DEFAULT} CACHE BOOL ${DEP_DESCRIPTION})
  if(NOT DEFINED ENV{${DEP_NAME}})
    message("${BoldRed}${DEP_NAME} not set. Defaults to ${DEP_DEFAULT}${ColourReset}")
    set (ENV{${DEP_NAME}} ${DEP_DEFAULT})
  endif()
  set (${DEP_NAME} $ENV{${DEP_NAME}})
  message("${BoldYellow}${DEP_NAME}: ${${DEP_NAME}} ${ColourReset}")
  # If the dependency is on, pass in compiler flags to enable conditional code,
  # e.g. #if BUILD_WITH_...
  if (${DEP_NAME})
    set(CMAKE_CXX_FLAGS "${CMAKE_CXX_FLAGS} -D${DEP_NAME}")
  endif()
endmacro()

# List of all optional dependencies:
openspiel_optional_dependency(BUILD_WITH_ACPC           OFF
  "Build against the Universal Poker library.")
openspiel_optional_dependency(BUILD_WITH_EIGEN          OFF
  "Build with support for Eigen in C++.")
openspiel_optional_dependency(BUILD_WITH_HANABI         OFF
  "Build against the Hanabi game.")
openspiel_optional_dependency(BUILD_WITH_JULIA          OFF
  "Build binary for Julia.")
openspiel_optional_dependency(BUILD_WITH_LIBTORCH       OFF
  "Build with support for libtorch.")
openspiel_optional_dependency(BUILD_WITH_TENSORFLOW_CC  OFF
  "Build with support for Tensorflow C++ API.")
openspiel_optional_dependency(BUILD_WITH_PUBLIC_STATES  OFF
  "Build with support for public states in C++.")
openspiel_optional_dependency(BUILD_WITH_PYTHON         ON
  "Build binary for Python.")
openspiel_optional_dependency(BUILD_WITH_XINXIN         OFF
  "Build against xinxin Hearts program.")
openspiel_optional_dependency(BUILD_WITH_ROSHAMBO       OFF
  "Build against RoShamBo bots.")
openspiel_optional_dependency(BUILD_WITH_GAMUT          OFF
  "Build with GAMUT generator integration.")
openspiel_optional_dependency(BUILD_WITH_ORTOOLS        OFF
  "Build with C++ optimization library OR-Tools.")

# Needed to disable Abseil tests.
set (BUILD_TESTING OFF)

# For now, let's enable all the tests.
enable_testing()

set (OPEN_SPIEL_CORE_FILES
  canonical_game_strings.cc
  canonical_game_strings.h
  fog/fog_constants.h
  fog/observation_history.cc
  fog/observation_history.h
  game_parameters.cc
  game_parameters.h
  matrix_game.cc
  matrix_game.h
  normal_form_game.h
  observer.cc
  observer.h
  policy.cc
  policy.h
  simultaneous_move_game.cc
  simultaneous_move_game.h
  spiel.cc
  spiel.h
  spiel_bots.cc
  spiel_bots.h
  spiel_globals.h
  spiel_utils.cc
  spiel_utils.h
  tensor_game.cc
  tensor_game.h
)

# We add the subdirectory here so open_spiel_core can #include absl.
add_subdirectory (abseil-cpp)

# Just the core without any of the games
add_library(open_spiel_core OBJECT ${OPEN_SPIEL_CORE_FILES})
target_include_directories (
  open_spiel_core PUBLIC ${CMAKE_CURRENT_SOURCE_DIR} abseil-cpp)
link_libraries(open_spiel_core
  absl::container
  absl::flags
  absl::flags_parse
  absl::flat_hash_map
  absl::optional
  absl::random_random
  absl::str_format
  absl::strings
  absl::time
)

# Just the minimal base library: no games.
set (OPEN_SPIEL_CORE_OBJECTS $<TARGET_OBJECTS:open_spiel_core>)

set (OPEN_SPIEL_OBJECTS
  $<TARGET_OBJECTS:open_spiel_core>
  $<TARGET_OBJECTS:games>
  $<TARGET_OBJECTS:game_transforms>
  $<TARGET_OBJECTS:bridge_double_dummy_solver>
  $<TARGET_OBJECTS:algorithms>
  $<TARGET_OBJECTS:utils>
)
if (BUILD_WITH_HANABI)
  set(OPEN_SPIEL_OBJECTS ${OPEN_SPIEL_OBJECTS}
      $<TARGET_OBJECTS:hanabi_learning_environment>)
endif()
if (BUILD_WITH_ACPC)
  set(OPEN_SPIEL_OBJECTS ${OPEN_SPIEL_OBJECTS}
      $<TARGET_OBJECTS:universal_poker_clib>
      $<TARGET_OBJECTS:universal_poker_lib>)
endif()
if (BUILD_WITH_EIGEN)
  add_compile_definitions(BUILD_WITH_EIGEN)
  # Add Eigen dependency.
  add_subdirectory(eigen/)
  # Now we can use #include "Eigen/Dense"
  # This is needed so that pybind11/eigen.h locates <Eigen/Core>
  include_directories(eigen/libeigen)
  set(OPEN_SPIEL_OBJECTS ${OPEN_SPIEL_OBJECTS} $<TARGET_OBJECTS:eigen>)
endif()
if (BUILD_WITH_PUBLIC_STATES)
  if (NOT BUILD_WITH_EIGEN)
    message(FATAL_ERROR "You want to build with public states API, but Eigen dependency is not enabled. Please enable BUILD_WITH_EIGEN=ON")
  endif()
  add_compile_definitions(BUILD_WITH_PUBLIC_STATES)
  set(OPEN_SPIEL_OBJECTS
    $<TARGET_OBJECTS:public_states_core>
    $<TARGET_OBJECTS:public_states_games>
    $<TARGET_OBJECTS:public_states_algorithms>
    $<TARGET_OBJECTS:public_states_game_transforms>
    ${OPEN_SPIEL_OBJECTS})
  add_subdirectory(public_states)
endif()
if (BUILD_WITH_XINXIN)
  set(OPEN_SPIEL_OBJECTS ${OPEN_SPIEL_OBJECTS} $<TARGET_OBJECTS:xinxin>)
endif()
if (BUILD_WITH_ROSHAMBO)
  set(OPEN_SPIEL_OBJECTS ${OPEN_SPIEL_OBJECTS} $<TARGET_OBJECTS:roshambo>)
endif()
if (BUILD_WITH_LIBTORCH)
  list(APPEND CMAKE_PREFIX_PATH "${CMAKE_CURRENT_SOURCE_DIR}/libtorch/libtorch")
  find_package(Torch REQUIRED)
  add_subdirectory(libtorch)
  include_directories(${TORCH_INCLUDE_DIRS})
  # Use following to link your_target_executable with torch libraries:
  # target_link_libraries(your_target_executable ${TORCH_LIBRARIES})
endif()
<<<<<<< HEAD
if (BUILD_WITH_GAMUT)
  set(OPEN_SPIEL_OBJECTS ${OPEN_SPIEL_OBJECTS} $<TARGET_OBJECTS:gamut>)
endif()
if (BUILD_WITH_ORTOOLS)
  # Compile with OR-Tools headers and link against binary distribution,
  # downloaded from https://developers.google.com/optimization/install/cpp/linux
  # and assumed to be in $HOME/or-tools.
  # The flags were taken from the compilation of linear_programming.cc after
  # running make test_cc.
  set(CMAKE_CXX_FLAGS "${CMAKE_CXX_FLAGS} -DUSE_BOP -DUSE_GLOP -DUSE_CBC -DUSE_CLP -DUSE_SCIP")
  set(ORTOOLS_HOME "${CMAKE_CURRENT_SOURCE_DIR}/ortools")
  set(ORTOOLS_INC_DIRS ${ORTOOLS_HOME} ${ORTOOLS_HOME}/include)
  set(ORTOOLS_LIB_DIRS ${ORTOOLS_HOME}/lib ${ORTOOLS_HOME}/lib64)
  set(ORTOOLS_LIBS z rt pthread ortools)
  set_target_properties(open_spiel_core PROPERTIES POSITION_INDEPENDENT_CODE ON)
  include_directories(${ORTOOLS_INC_DIRS})
  link_directories(${ORTOOLS_LIB_DIRS})
  # Use following to link your_target_executable with OrTools libraries:
  # target_link_libraries(your_target_executable ${ORTOOLS_LIBS})
endif()



=======
if (BUILD_WITH_TENSORFLOW_CC)
  add_compile_definitions(BUILD_WITH_TENSORFLOW_CC)
  find_package(TensorflowCC REQUIRED)
endif()
>>>>>>> 44a58111
# We have the parent of this directory in the include path, so that we can
# include for example "open_spiel/spiel.h" (assuming this directory is named
# open_spiel).
include_directories(..)

add_subdirectory (algorithms)
add_subdirectory (bots)
add_subdirectory (examples)
add_subdirectory (fog)
add_subdirectory (games)
add_subdirectory (game_transforms)
<<<<<<< HEAD
=======
add_subdirectory (tests)
add_subdirectory (contrib)
>>>>>>> 44a58111

if (BUILD_WITH_PYTHON)
  add_subdirectory (python)
endif()

add_subdirectory (utils)

if (BUILD_WITH_JULIA)
  add_subdirectory (julia)
endif()

# Build a shared library, i.e. libopen_spiel.so. We generally only enable this
# for binary releases.
# Note that there are known problems when trying to use absl::flags within a
# shared library, hence is intentionally left out. To use ABSL flags, link with
# absl::flags and absl::flags_parse separately.
set (BUILD_SHARED_LIB OFF CACHE BOOL "Build a shared library?")
if(NOT DEFINED ENV{BUILD_SHARED_LIB})
  set (ENV{BUILD_SHARED_LIB} OFF)
endif()
set (BUILD_SHARED_LIB $ENV{BUILD_SHARED_LIB})
if (BUILD_SHARED_LIB)
  add_library(open_spiel SHARED ${OPEN_SPIEL_OBJECTS}
    # Optionally include files that use external dependencies, for example
    # linear program specification for finding Nash equilibria.
    $<TARGET_OBJECTS:open_spiel_ortools>
  )
  target_include_directories(open_spiel PUBLIC
      ${CMAKE_CURRENT_SOURCE_DIR} abseil-cpp)
  target_link_libraries(open_spiel PUBLIC
    absl::container
    absl::flat_hash_map
    absl::optional
    absl::random_random
    absl::str_format
    absl::strings
    absl::time
    # Optionally link external dependencies, for example OrTools for solving
    # linear programs.
    ${ORTOOLS_LIBS}
  )
endif()

add_subdirectory (tests)<|MERGE_RESOLUTION|>--- conflicted
+++ resolved
@@ -230,7 +230,6 @@
   # Use following to link your_target_executable with torch libraries:
   # target_link_libraries(your_target_executable ${TORCH_LIBRARIES})
 endif()
-<<<<<<< HEAD
 if (BUILD_WITH_GAMUT)
   set(OPEN_SPIEL_OBJECTS ${OPEN_SPIEL_OBJECTS} $<TARGET_OBJECTS:gamut>)
 endif()
@@ -251,15 +250,11 @@
   # Use following to link your_target_executable with OrTools libraries:
   # target_link_libraries(your_target_executable ${ORTOOLS_LIBS})
 endif()
-
-
-
-=======
 if (BUILD_WITH_TENSORFLOW_CC)
   add_compile_definitions(BUILD_WITH_TENSORFLOW_CC)
   find_package(TensorflowCC REQUIRED)
 endif()
->>>>>>> 44a58111
+
 # We have the parent of this directory in the include path, so that we can
 # include for example "open_spiel/spiel.h" (assuming this directory is named
 # open_spiel).
@@ -271,11 +266,7 @@
 add_subdirectory (fog)
 add_subdirectory (games)
 add_subdirectory (game_transforms)
-<<<<<<< HEAD
-=======
-add_subdirectory (tests)
 add_subdirectory (contrib)
->>>>>>> 44a58111
 
 if (BUILD_WITH_PYTHON)
   add_subdirectory (python)
